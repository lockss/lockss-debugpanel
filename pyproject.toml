--- conflicted
+++ resolved
@@ -28,11 +28,7 @@
 
 [project]
 name = "lockss-debugpanel"
-<<<<<<< HEAD
-version = "0.8.0-dev1" # Always change in __init__.py, and at release time in README.rst and CHANGELOG.rst
-=======
-version = "0.8.0" # Always change in __init__.py, and at release time in README.rst and CHANGELOG.rst
->>>>>>> 9b8fcd15
+version = "0.9.0-dev1" # Always change in __init__.py, and at release time in README.rst and CHANGELOG.rst
 description = "Library and command line tool to interact with the LOCKSS 1.x DebugPanel servlet"
 license = { text = "BSD-3-Clause" }
 readme = "README.rst"
@@ -44,11 +40,7 @@
     { name = "Thib Guicherd-Callin",  email = "thib@cs.stanford.edu" }
 ]
 dependencies = [
-<<<<<<< HEAD
-    "lockss-pybasic (>=0.1.0,<0.2.0)",
-=======
     "lockss-pybasic (>=0.1.0.dev23,<0.2.0)",
->>>>>>> 9b8fcd15
     "pydantic (>=2.11.0,<3.0.0)",
     "pydantic-argparse (>=0.10.0,<0.11.0)",
     "tabulate (>=0.9.0,<0.10.0)"
